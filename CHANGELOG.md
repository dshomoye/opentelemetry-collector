# Changelog

## Unreleased

## 🚀 New components 🚀

- `otlphttp` exporter which implements OTLP over HTTP protocol.

## 🛑 Breaking changes 🛑

- Rename consumer.TraceConsumer to consumer.TracesConsumer #1974

## v0.13.0 Beta

## 🛑 Breaking changes 🛑

<<<<<<< HEAD
- `kafka` exporter: Rename default topic to `otlp` from `otlp_spans`
- Use consumer for sender interface, remove unnecessary receiver address from Runner #1941
- Enable sending queue by default in all exporters configured to use it #1924
=======
- Host metric `system.disk.time` renamed to `system.disk.operation_time` (#1887)
- Use consumer for sender interface, remove unnecessary receiver address from Runner (#1941)
- Enable sending queue by default in all exporters configured to use it (#1924)
- Removed `groupbytraceprocessor` (#1891)
- Remove ability to configure collection interval per scraper (#1947)

## 💡 Enhancements 💡

- Host Metrics receiver now reports both `system.disk.io_time` and `system.disk.operation_time` (#1887)
- Match spans against the instrumentation library and resource attributes (#928)
- Add `receiverhelper` for creating flexible "scraper" metrics receiver (#1886, #1890, #1945, #1946)
- Migrate `tailsampling` processor to new OTLP-based internal data model and add Composite Sampler (#1894)
- Metadata Generator: Change Metrics fields to implement an interface with new methods (#1912)
- Add unmarshalling for `pdata.Traces` (#1948)
- Add debug-level message on error for `jaeger` exporter (#1964)
>>>>>>> 36163b34

## 🧰 Bug fixes 🧰

- Fix bug where the service does not correctly start/stop the log exporters (#1943)
- Fix Queued Retry Unusable without Batch Processor (#1813) - (#1930)
- `prometheus` receiver: Log error message when `process_start_time_seconds` gauge is missing (#1921)
- Fix trace jaeger conversion to internal traces zero time bug (#1957)
- Fix panic in otlp traces to zipkin (#1963)
- Fix OTLP/HTTP receiver's path to be /v1/traces (#1979)

## 💡 Enhancements 💡

- `kafka` exporter: Supports exporting metrics as otlp Protobuf.

## v0.12.0 Beta

## 🚀 New components 🚀

- `configauth` package with the auth settings that can be used by receivers (#1807, #1808, #1809, #1810)
- `perfcounters` package that uses perflib for host metrics receiver (#1835, #1836, #1868, #1869, #1870)

## 💡 Enhancements 💡

- Remove `queued_retry` and enable `otlp` metrics receiver in default config (#1823, #1838)
- Add `limit_percentage` and `spike_limit_percentage` options to `memorylimiter` processor (#1622)
- `hostmetrics` receiver:
  - Collect additional labels from partitions in the filesystems scraper (#1858)
  - Add filters for mount point and filesystem type (#1866)
- Add cloud.provider semantic conventions (#1865)
- `attribute` processor: Add log support (#1783)
- Deprecate OpenCensus-based internal data structures (#1843)
- Introduce SpanID data type, not yet used in Protobuf messages ($1854, #1855)
- Enable `otlp` trace by default in the released docker image (#1883)
- `tailsampling` processor: Combine batches of spans into a single batch (#1864)
- `filter` processor: Update to use pdata (#1885)
- Allow MSI upgrades (#1914)

## 🧰 Bug fixes 🧰

- `prometheus` receiver: Print a more informative message about 'up' metric value (#1826)
- Use custom data type and custom JSON serialization for traceid (#1840)
- Skip creation of redundant nil resource in translation from OC if there are no combined metrics (#1803)
- `tailsampling` processor: Only send to next consumer once (#1735)
- Report Windows pagefile usage in bytes (#1837)
- Fix issue where Prometheus SD config cannot be parsed (#1877)

## v0.11.0 Beta

## 🛑 Breaking changes 🛑

- Rename service.Start() to Run() since it's a blocking call
- Fix slice Append to accept by value the element in pdata
- Change CreateTraceProcessor and CreateMetricsProcessor to use the same parameter order as receivers/logs processor and exporters.
- Prevent accidental use of LogsToOtlp and LogsFromOtlp and the OTLP data structs (#1703)
- Remove SetType from configmodels, ensure all registered factories set the type in config (#1798)
- Move process telemetry to service/internal (#1794)

## 💡 Enhancements 💡

- Add map and array attribute value type support (#1656)
- Add authentication support to kafka (#1632)
- Implement InstrumentationLibrary translation to jaeger (#1645)
- Add public functions to export pdata to ExportXServicesRequest Protobuf bytes (#1741)
- Expose telemetry level in the configtelemetry (#1796)
- Add configauth package (#1807)
- Add config to docker image (#1792)

## 🧰 Bug fixes 🧰

- Use zap int argument for int values instead of conversion (#1779)
- Add support for gzip encoded payload in OTLP/HTTP receiver (#1581)
- Return proto status for OTLP receiver when failed (#1788)

## v0.10.0 Beta

## 🛑 Breaking changes 🛑

- **Update OTLP to v0.5.0, incompatible metrics protocol.**
- Remove support for propagating summary metrics in OtelCollector.
  - This is a temporary change, and will affect mostly OpenCensus users who use metrics.

## 💡 Enhancements 💡
- Support zipkin proto in `kafka` receiver (#1646)
- Prometheus Remote Write Exporter supporting Cortex (#1577, #1643)
- Add deployment environment semantic convention (#1722)
- Add logs support to `batch` and `resource` processors (#1723, #1729)

## 🧰 Bug fixes 🧰
- Identify config error when expected map is other value type (#1641)
- Fix Kafka receiver closing ready channel multiple times (#1696)
- Fix a panic issue while processing Zipkin spans with an empty service name (#1742)
- Zipkin Receiver: Always set the endtime (#1750)

## v0.9.0 Beta

## 🛑 Breaking changes 🛑

- **Remove old base factories**:
  - `ReceiverFactoryBase` (#1583)
  - `ProcessorFactoryBase` (#1596)
  - `ExporterFactoryBase` (#1630)
- Remove logs factories and merge with normal factories (#1569)
- Remove `reconnection_delay` from OpenCensus exporter (#1516)
- Remove `ConsumerOld` interfaces (#1631)

## 🚀 New components 🚀
- `prometheusremotewrite` exporter: Send metrics data in Prometheus TimeSeries format to Cortex or any Prometheus (#1544)
- `kafka` receiver: Receive traces from Kafka (#1410)

## 💡 Enhancements 💡
- `kafka` exporter: Enable queueing, retry, timeout (#1455)
- Add `Headers` field in HTTPClientSettings (#1552)
- Change OpenCensus receiver (#1556) and exporter (#1571) to the new interfaces
- Add semantic attribute for `telemetry.auto.version` (#1578)
- Add uptime and RSS memory self-observability metrics (#1549)
- Support conversion for OpenCensus `SameProcessAsParentSpan` (#1629)
- Access application version in components (#1559)
- Make Kafka payload encoding configurable (#1584)

## 🧰 Bug fixes 🧰
- Stop further processing if `filterprocessor` filters all data (#1500)
- `processscraper`: Use same scrape time for all data points coming from same process (#1539)
- Ensure that time conversion for 0 returns nil timestamps or Time where IsZero returns true (#1550)
- Fix multiple exporters panic (#1563)
- Allow `attribute` processor for external use (#1574)
- Do not duplicate filesystem metrics for devices with many mount points (#1617)

## v0.8.0 Beta

## 🚀 New components 🚀

- `groupbytrace` processor that waits for a trace to be completed (#1362)

## 💡 Enhancements 💡

- Migrate `zipkin` receiver/exporter to the new interfaces (#1484)
- Migrate `prometheus` receiver/exporter to the new interfaces (#1477, #1515)
- Add new FactoryUnmarshaler support to all components, deprecate old way (#1468)
- Update `fileexporter` to write data in OTLP (#1488)
- Add extension factory helper (#1485)
- Host scrapers: Use same scrape time for all data points coming from same source (#1473)
- Make logs SeverityNumber publicly available (#1496)
- Add recently included conventions for k8s and container resources (#1519)
- Add new config StartTimeMetricRegex to `prometheus` receiver (#1511)
- Convert Zipkin receiver and exporter to use OTLP (#1446)

## 🧰 Bug fixes 🧰

- Infer OpenCensus resource type based on OpenTelemetry's semantic conventions (#1462)
- Fix log adapter in `prometheus` receiver (#1493)
- Avoid frequent errors for process telemetry on Windows (#1487)

## v0.7.0 Beta

## 🚀 New components 🚀

- Receivers
  - `fluentfoward` runs a TCP server that accepts events via the [Fluent Forward protocol](https://github.com/fluent/fluentd/wiki/Forward-Protocol-Specification-v1) (#1173)
- Exporters
  - `kafka` exports traces to Kafka (#1439)
- Extensions
  - **Experimental** `fluentbit` facilitates running a FluentBit subprocess of the collector (#1381)

## 💡 Enhancements 💡

- Updated `golang/protobuf` from v1.3.5 to v1.4.2 (#1308)
- Updated `opencensus-proto` from v0.2.1 to v0.3.0 (#1308)
- Added round_robin `balancer_name` as an option to gRPC client settings (#1353)
- `hostmetrics` receiver
  - Switch to using perf counters to get disk io metrics on Windows (#1340)
  - Add device filter for file system (#1379) and disk (#1378) scrapers
  - Record process physical & virtual memory stats separately (#1403)
  - Scrape system.disk.time on Windows (#1408)
  - Add disk.pending_operations metric (#1428)
  - Add network interface label to network metrics (#1377)
- Add `exporterhelper` (#1351) and `processorhelper` (#1359) factories
- Update OTLP to latest version (#1384)
- Disable timeout, retry on failure and sending queue for `logging` exporter (#1400)
- Add support for retry and sending queue for `jaeger` exporter (#1401)
- Add batch size bytes metric to `batch` processor (#1270)
- `otlp` receiver: Add Log Support (#1444)
- Allow to configure read/write buffer sizes for http Client (#1447)
- Update DB conventions to latest and add exception conventions (#1452)

## 🧰 Bug fixes 🧰

- Fix `resource` processor for old metrics (#1412)
- `jaeger` receiver: Do not try to stop if failed to start. Collector service will do that (#1434)

## v0.6.0 Beta

## 🛑 Breaking changes 🛑

- Renamed the metrics generated by `hostmetrics` receiver to match the (currently still pending) OpenTelemetry system metric conventions (#1261) (#1269)
- Removed `vmmetrics` receiver (#1282)
- Removed `cpu` scraper `report_per_cpu` config option (#1326)

## 💡 Enhancements 💡

- Added disk merged (#1267) and process count (#1268) metrics to `hostmetrics`
- Log metric data points in `logging` exporter (#1258)
- Changed the `batch` processor to not ignore the errors returned by the exporters (#1259)
- Build and publish MSI (#1153) and DEB/RPM packages (#1278, #1335)
- Added batch size metric to `batch` processor (#1241)
- Added log support for `memorylimiter` processor (#1291) and `logging` exporter (#1298)
- Always add tags for `observability`, other metrics may use them (#1312)
- Added metrics support (#1313) and allow partial retries in `queued_retry` processor (#1297)
- Update `resource` processor: introduce `attributes` config parameter to specify actions on attributes similar to `attributes` processor, old config interface is deprecated (#1315)
- Update memory state labels for non-Linux OSs (#1325)
- Ensure tcp connection value is provided for all states, even when count is 0 (#1329)
- Set `batch` processor channel size to num cpus (#1330)
- Add `send_batch_max_size` config parameter to `batch` processor enforcing hard limit on batch size (#1310)
- Add support for including a per-RPC authentication to gRPC settings (#1250)

## 🧰 Bug fixes 🧰

- Fixed OTLP waitForReady, not set from config (#1254)
- Fixed all translation diffs between OTLP and Jaeger (#1222)
- Disabled `process` scraper for any non Linux/Windows OS (#1328)

## v0.5.0 Beta

## 🛑 Breaking changes 🛑

- **Update OTLP to v0.4.0 (#1142)**: Collector will be incompatible with any other sender or receiver of OTLP protocol
of different versions
- Make "--new-metrics" command line flag the default (#1148)
- Change `endpoint` to `url` in Zipkin exporter config (#1186)
- Change `tls_credentials` to `tls_settings` in Jaegar receiver config (#1233)
- OTLP receiver config change for `protocols` to support mTLS (#1223)
- Remove `export_resource_labels` flag from Zipkin exporter (#1163)

## 🚀 New components 🚀

- Receivers
  - Added process scraper to the `hostmetrics` receiver (#1047)

## 💡 Enhancements 💡

- otlpexporter: send configured headers in request (#1130)
- Enable Collector to be run as a Windows service (#1120)
- Add config for HttpServer (#1196)
- Allow cors in HTTPServerSettings (#1211)
- Add a generic grpc server settings config, cleanup client config (#1183)
- Rely on gRPC to batch and loadbalance between connections instead of custom logic (#1212)
- Allow to tune the read/write buffers for gRPC clients (#1213)
- Allow to tune the read/write buffers for gRPC server (#1218)

## 🧰 Bug fixes 🧰

- Handle overlapping metrics from different jobs in prometheus exporter (#1096)
- Fix handling of SpanKind INTERNAL in OTLP OC translation (#1143)
- Unify zipkin v1 and v2 annotation/tag parsing logic (#1002)
- mTLS: Add support to configure client CA and enforce ClientAuth (#1185)
- Fixed untyped Prometheus receiver bug (#1194)
- Do not embed ProtocolServerSettings in gRPC (#1210)
- Add Context to the missing CreateMetricsReceiver method (#1216)

## v0.4.0 Beta

Released 2020-06-16

## 🛑 Breaking changes 🛑

- `isEnabled` configuration option removed (#909) 
- `thrift_tchannel` protocol moved from `jaeger` receiver to `jaeger_legacy` in contrib (#636) 

## ⚠️ Major changes ⚠️

- Switch from `localhost` to `0.0.0.0` by default for all receivers (#1006)
- Internal API Changes (only impacts contributors)
  - Add context to `Start` and `Stop` methods in the component (#790)
  - Rename `AttributeValue` and `AttributeMap` method names (#781)
(other breaking changes in the internal trace data types)
  - Change entire repo to use the new vanityurl go.opentelemetry.io/collector (#977)

## 🚀 New components 🚀

- Receivers
  - `hostmetrics` receiver with CPU (#862), disk (#921), load (#974), filesystem (#926), memory (#911), network (#930), and virtual memory (#989) support
- Processors
  - `batch` for batching received metrics (#1060) 
  - `filter` for filtering (dropping) received metrics (#1001) 

## 💡 Enhancements 💡

- `otlp` receiver implement HTTP X-Protobuf (#1021)
- Exporters: Support mTLS in gRPC exporters (#927) 
- Extensions: Add `zpages` for service (servicez, pipelinez, extensions) (#894) 

## 🧰 Bug fixes 🧰

- Add missing logging for metrics at `debug` level (#1108) 
- Fix setting internal status code in `jaeger` receivers (#1105) 
- `zipkin` export fails on span without timestamp when used with `queued_retry` (#1068) 
- Fix `zipkin` receiver status code conversion (#996) 
- Remove extra send/receive annotations with using `zipkin` v1 (#960)
- Fix resource attribute mutation bug when exporting in `jaeger` proto (#907) 
- Fix metric/spans count, add tests for nil entries in the slices (#787) 


## 🧩 Components 🧩

### Traces

| Receivers | Processors | Exporters |
|:----------:|:-----------:|:----------:|
| Jaeger | Attributes | File |
| OpenCensus | Batch | Jaeger |
| OTLP | Memory Limiter | Logging |
| Zipkin | Queued Retry | OpenCensus |
| | Resource | OTLP |
| | Sampling | Zipkin |
| | Span ||

### Metrics

| Receivers | Processors | Exporters |
|:----------:|:-----------:|:----------:|
| HostMetrics | Batch | File |
| OpenCensus | Filter | Logging |
| OTLP | Memory Limiter | OpenCensus |
| Prometheus || OTLP |
| VM Metrics || Prometheus |

### Extensions

- Health Check
- Performance Profiler
- zPages


## v0.3.0 Beta

Released 2020-03-30

### Breaking changes

-  Make prometheus receiver config loading strict. #697 
Prometheus receiver will now fail fast if the config contains unused keys in it.

### Changes and fixes

- Enable best effort serve by default of Prometheus Exporter (https://github.com/orijtech/prometheus-go-metrics-exporter/pull/6)
- Fix null pointer exception in the logging exporter #743 
- Remove unnecessary condition to have at least one processor #744 

### Components

| Receivers / Exporters | Processors | Extensions |
|:---------------------:|:-----------:|:-----------:|
| Jaeger | Attributes | Health Check |
| OpenCensus | Batch | Performance Profiler |
| OpenTelemetry | Memory Limiter | zPages |
| Zipkin | Queued Retry | |
| | Resource | |
| | Sampling | |
| | Span | |


## v0.2.8 Alpha

Alpha v0.2.8 of OpenTelemetry Collector

- Implemented OTLP receiver and exporter.
- Added ability to pass config to the service programmatically (useful for custom builds).
- Improved own metrics / observability.
- Refactored component and factory interface definitions (breaking change #683) 


## v0.2.7 Alpha

Alpha v0.2.7 of OpenTelemetry Collector

- Improved error handling on shutdown
- Partial implementation of new metrics (new obsreport package)
- Include resource labels for Zipkin exporter
- New `HASH` action to attribute processor



## v0.2.6 Alpha

Alpha v0.2.6 of OpenTelemetry Collector.
- Update metrics prefix to `otelcol` and expose command line argument to modify the prefix value.
- Extend Span processor to have include/exclude span logic.
- Batch dropped span now emits zero when no spans are dropped.


## v0.2.5 Alpha

Alpha v0.2.5 of OpenTelemetry Collector.

- Regexp-based filtering of spans based on service names.
- Ability to choose strict or regexp matching for include/exclude filters.


## v0.2.4 Alpha

Alpha v0.2.4 of OpenTelemetry Collector.

- Regexp-based filtering of span names.
- Ability to extract attributes from span names and rename span.
- File exporter for debugging.
- Span processor is now enabled by default.


## v0.2.3 Alpha

Alpha v0.2.3 of OpenTelemetry Collector.

Changes:
21a70d6 Add a memory limiter processor (#498)
9778b16 Refactor Jaeger Receiver config (#490)
ec4ad0c Remove workers from OpenCensus receiver implementation (#497)
4e01fa3 Update k8s config to use opentelemetry docker image and configuration (#459)


## v0.2.2 Alpha

Alpha v0.2.2 of OpenTelemetry Collector.

Main changes visible to users since previous release:

- Improved Testbed and added more E2E tests.
- Made component interfaces more uniform (this is a breaking change).

Note: v0.2.1 never existed and is skipped since it was tainted in some dependencies.


## v0.2.0 Alpha

Alpha v0.2 of OpenTelemetry Collector.

Docker image: omnition/opentelemetry-collector:v0.2.0 (we are working on getting this under an OpenTelemetry org)

Main changes visible to users since previous release:

* Rename from `service` to `collector`, the binary is now named `otelcol`

* Configuration reorganized and using strict mode

* Concurrency issues for pipelines transforming data addressed

Commits:

```terminal
0e505d5 Refactor config: pipelines now under service (#376)
402b80c Add Capabilities to Processor and use for Fanout cloning decision (#374)
b27d824 Use strict mode to read config (#375)
d769eb5 Fix concurrency handling when data is fanned out (#367)
dc6b290 Rename all github paths from opentelemtry-service to opentelemetry-collector (#371)
d038801 Rename otelsvc to otelcol (#365)
c264e0e Add Include/Exclude logic for Attributes Processor (#363)
8ce427a Pin a commit for Prometheus dependency in go.mod (#364)
2393774 Bump Jaeger version to 1.14.0 (latest) (#349)
63362d5 Update testbed modules (#360)
c0e2a27 Change dashes to underscores to separate words in config files (#357)
7609eaa Rename OpenTelemetry Service to Collector in docs and comments (#354)
bc5b299 Add common gRPC configuration settings (#340)
b38505c Remove network access popups on macos (#348)
f7727d1 Fixed loop variable pointer bug in jaeger translator (#341)
958beed Ensure that ConsumeMetricsData() is not passed empty metrics in the Prometheus receiver (#345)
0be295f Change log statement in Prometheus receiver from info to debug. (#344)
d205393 Add Owais to codeowners (#339)
8fa6afe Translate OC resource labels to Jaeger process tags (#325)
```


## v0.0.2 Alpha

Alpha release of OpenTelemetry Service.

Docker image: omnition/opentelemetry-service:v0.0.2 (we are working on getting this under an OpenTelemetry org)

Main changes visible to users since previous release:

```terminal
8fa6afe Translate OC resource labels to Jaeger process tags (#325)
047b0f3 Allow environment variables in config (#334)
96c24a3 Add exclude/include spans option to attributes processor (#311)
4db0414 Allow metric processors to be specified in pipelines (#332)
c277569 Add observability instrumentation for Prometheus receiver (#327)
f47aa79 Add common configuration for receiver tls (#288)
a493765 Refactor extensions to new config format (#310)
41a7afa Add Span Processor logic
97a71b3 Use full name for the metrics and spans created for observability (#316)
fed4ed2 Add support to record metrics for metricsexporter (#315)
5edca32 Add include_filter configuration to prometheus receiver (#298)
0068d0a Passthrough CORS allowed origins (#260)
```


## v0.0.1 Alpha

This is the first alpha release of OpenTelemetry Service.

Docker image: omnition/opentelemetry-service:v0.0.1


[v0.3.0]: https://github.com/open-telemetry/opentelemetry-collector/compare/v0.2.10...v0.3.0
[v0.2.10]: https://github.com/open-telemetry/opentelemetry-collector/compare/v0.2.8...v0.2.10
[v0.2.8]: https://github.com/open-telemetry/opentelemetry-collector/compare/v0.2.7...v0.2.8
[v0.2.7]: https://github.com/open-telemetry/opentelemetry-collector/compare/v0.2.6...v0.2.7
[v0.2.6]: https://github.com/open-telemetry/opentelemetry-collector/compare/v0.2.5...v0.2.6
[v0.2.5]: https://github.com/open-telemetry/opentelemetry-collector/compare/v0.2.4...v0.2.5
[v0.2.4]: https://github.com/open-telemetry/opentelemetry-collector/compare/v0.2.3...v0.2.4
[v0.2.3]: https://github.com/open-telemetry/opentelemetry-collector/compare/v0.2.2...v0.2.3
[v0.2.2]: https://github.com/open-telemetry/opentelemetry-collector/compare/v0.2.0...v0.2.2
[v0.2.0]: https://github.com/open-telemetry/opentelemetry-collector/compare/v0.0.2...v0.2.0
[v0.0.2]: https://github.com/open-telemetry/opentelemetry-collector/compare/v0.0.1...v0.0.2
[v0.0.1]: https://github.com/open-telemetry/opentelemetry-collector/tree/v0.0.1<|MERGE_RESOLUTION|>--- conflicted
+++ resolved
@@ -9,16 +9,16 @@
 ## 🛑 Breaking changes 🛑
 
 - Rename consumer.TraceConsumer to consumer.TracesConsumer #1974
+- `kafka` exporter: Rename default topic to `otlp` from `otlp_spans`
+
+## 💡 Enhancements 💡
+
+- `kafka` exporter: Add support for exporting metrics as otlp Protobuf.
 
 ## v0.13.0 Beta
 
 ## 🛑 Breaking changes 🛑
 
-<<<<<<< HEAD
-- `kafka` exporter: Rename default topic to `otlp` from `otlp_spans`
-- Use consumer for sender interface, remove unnecessary receiver address from Runner #1941
-- Enable sending queue by default in all exporters configured to use it #1924
-=======
 - Host metric `system.disk.time` renamed to `system.disk.operation_time` (#1887)
 - Use consumer for sender interface, remove unnecessary receiver address from Runner (#1941)
 - Enable sending queue by default in all exporters configured to use it (#1924)
@@ -34,7 +34,6 @@
 - Metadata Generator: Change Metrics fields to implement an interface with new methods (#1912)
 - Add unmarshalling for `pdata.Traces` (#1948)
 - Add debug-level message on error for `jaeger` exporter (#1964)
->>>>>>> 36163b34
 
 ## 🧰 Bug fixes 🧰
 
@@ -45,9 +44,6 @@
 - Fix panic in otlp traces to zipkin (#1963)
 - Fix OTLP/HTTP receiver's path to be /v1/traces (#1979)
 
-## 💡 Enhancements 💡
-
-- `kafka` exporter: Supports exporting metrics as otlp Protobuf.
 
 ## v0.12.0 Beta
 
