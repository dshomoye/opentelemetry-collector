# Changelog

## Unreleased

## v0.14.0 Beta

## 🚀 New components 🚀

- `otlphttp` exporter which implements OTLP over HTTP protocol.

## 🛑 Breaking changes 🛑

- Rename consumer.TraceConsumer to consumer.TracesConsumer #1974
- Rename component.TraceReceiver to component.TracesReceiver #1975
- Rename component.TraceProcessor to component.TracesProcessor #1976
- Rename component.TraceExporter to component.TracesExporter #1975
<<<<<<< HEAD
- `kafka` exporter: Rename default topic to `otlp` from `otlp_spans`

## 💡 Enhancements 💡

- `kafka` exporter: Add support for exporting metrics as otlp Protobuf.
=======
- Deprecate NopExporter, add NopConsumer (#1972)
- Deprecate SinkExporter, add SinkConsumer (#1973)
- Move `tailsampling` processor to contrib (#2012)
- Remove NewAttributeValueSlice (#2028) and mark NewAttributeValue as deprecated (#2022)
- Remove pdata.StringValue (#2021)
- Remove pdata.InitFromAttributeMap, use CopyTo if needed (#2042)
- Remove SetMapVal and SetArrayVal for pdata.AttributeValue (#2039)

## 💡 Enhancements 💡

- `zipkin` exporter: Add queue retry to zipkin (#1971)
- `prometheus` exporter: Add `send_timestamps` option (#1951)
- `filter` processor: Add `expr` pdata.Metric filtering support (#1940, #1996)
- `attribute` processor: Add log support (#1934)
- `logging` exporter: Add index for histogram buckets count (#2009)
- `otlphttp` exporter: Add correct handling of server error responses (#2016)
- `prometheusremotewrite` exporter:
  - Add user agent header to outgoing http request (#2000)
  - Convert histograms to cumulative (#2049)
  - Return permanent errors (#2053)
  - Add external labels (#2044)
- `hostmetrics` receiver: Use scraper controller (#1949)
- Change Span/Trace ID to be byte array (#2001)
- Add `simple` metrics helper to facilitate building pdata.Metrics in receivers (#1540)
- Improve diagnostic logging for exporters (#2020)
- Add obsreport to receiverhelper scrapers (#1961)
- Update OTLP to 0.6.0 and use the new Span Status code (#2031)
- Add support of partial requests for logs and metrics to the exporterhelper (#2059)

## 🧰 Bug fixes 🧰

- `logging` exporter: Added array serialization (#1994)
- `zipkin` receiver: Allow receiver to parse string tags (#1893)
- `batch` processor: Fix shutdown race (#1967)
- Guard for nil data points (#2055)
>>>>>>> 5f60c723

## v0.13.0 Beta

## 🛑 Breaking changes 🛑

- Host metric `system.disk.time` renamed to `system.disk.operation_time` (#1887)
- Use consumer for sender interface, remove unnecessary receiver address from Runner (#1941)
- Enable sending queue by default in all exporters configured to use it (#1924)
- Removed `groupbytraceprocessor` (#1891)
- Remove ability to configure collection interval per scraper (#1947)

## 💡 Enhancements 💡

- Host Metrics receiver now reports both `system.disk.io_time` and `system.disk.operation_time` (#1887)
- Match spans against the instrumentation library and resource attributes (#928)
- Add `receiverhelper` for creating flexible "scraper" metrics receiver (#1886, #1890, #1945, #1946)
- Migrate `tailsampling` processor to new OTLP-based internal data model and add Composite Sampler (#1894)
- Metadata Generator: Change Metrics fields to implement an interface with new methods (#1912)
- Add unmarshalling for `pdata.Traces` (#1948)
- Add debug-level message on error for `jaeger` exporter (#1964)

## 🧰 Bug fixes 🧰

- Fix bug where the service does not correctly start/stop the log exporters (#1943)
- Fix Queued Retry Unusable without Batch Processor (#1813) - (#1930)
- `prometheus` receiver: Log error message when `process_start_time_seconds` gauge is missing (#1921)
- Fix trace jaeger conversion to internal traces zero time bug (#1957)
- Fix panic in otlp traces to zipkin (#1963)
- Fix OTLP/HTTP receiver's path to be /v1/traces (#1979)


## v0.12.0 Beta

## 🚀 New components 🚀

- `configauth` package with the auth settings that can be used by receivers (#1807, #1808, #1809, #1810)
- `perfcounters` package that uses perflib for host metrics receiver (#1835, #1836, #1868, #1869, #1870)

## 💡 Enhancements 💡

- Remove `queued_retry` and enable `otlp` metrics receiver in default config (#1823, #1838)
- Add `limit_percentage` and `spike_limit_percentage` options to `memorylimiter` processor (#1622)
- `hostmetrics` receiver:
  - Collect additional labels from partitions in the filesystems scraper (#1858)
  - Add filters for mount point and filesystem type (#1866)
- Add cloud.provider semantic conventions (#1865)
- `attribute` processor: Add log support (#1783)
- Deprecate OpenCensus-based internal data structures (#1843)
- Introduce SpanID data type, not yet used in Protobuf messages ($1854, #1855)
- Enable `otlp` trace by default in the released docker image (#1883)
- `tailsampling` processor: Combine batches of spans into a single batch (#1864)
- `filter` processor: Update to use pdata (#1885)
- Allow MSI upgrades (#1914)

## 🧰 Bug fixes 🧰

- `prometheus` receiver: Print a more informative message about 'up' metric value (#1826)
- Use custom data type and custom JSON serialization for traceid (#1840)
- Skip creation of redundant nil resource in translation from OC if there are no combined metrics (#1803)
- `tailsampling` processor: Only send to next consumer once (#1735)
- Report Windows pagefile usage in bytes (#1837)
- Fix issue where Prometheus SD config cannot be parsed (#1877)

## v0.11.0 Beta

## 🛑 Breaking changes 🛑

- Rename service.Start() to Run() since it's a blocking call
- Fix slice Append to accept by value the element in pdata
- Change CreateTraceProcessor and CreateMetricsProcessor to use the same parameter order as receivers/logs processor and exporters.
- Prevent accidental use of LogsToOtlp and LogsFromOtlp and the OTLP data structs (#1703)
- Remove SetType from configmodels, ensure all registered factories set the type in config (#1798)
- Move process telemetry to service/internal (#1794)

## 💡 Enhancements 💡

- Add map and array attribute value type support (#1656)
- Add authentication support to kafka (#1632)
- Implement InstrumentationLibrary translation to jaeger (#1645)
- Add public functions to export pdata to ExportXServicesRequest Protobuf bytes (#1741)
- Expose telemetry level in the configtelemetry (#1796)
- Add configauth package (#1807)
- Add config to docker image (#1792)

## 🧰 Bug fixes 🧰

- Use zap int argument for int values instead of conversion (#1779)
- Add support for gzip encoded payload in OTLP/HTTP receiver (#1581)
- Return proto status for OTLP receiver when failed (#1788)

## v0.10.0 Beta

## 🛑 Breaking changes 🛑

- **Update OTLP to v0.5.0, incompatible metrics protocol.**
- Remove support for propagating summary metrics in OtelCollector.
  - This is a temporary change, and will affect mostly OpenCensus users who use metrics.

## 💡 Enhancements 💡
- Support zipkin proto in `kafka` receiver (#1646)
- Prometheus Remote Write Exporter supporting Cortex (#1577, #1643)
- Add deployment environment semantic convention (#1722)
- Add logs support to `batch` and `resource` processors (#1723, #1729)

## 🧰 Bug fixes 🧰
- Identify config error when expected map is other value type (#1641)
- Fix Kafka receiver closing ready channel multiple times (#1696)
- Fix a panic issue while processing Zipkin spans with an empty service name (#1742)
- Zipkin Receiver: Always set the endtime (#1750)

## v0.9.0 Beta

## 🛑 Breaking changes 🛑

- **Remove old base factories**:
  - `ReceiverFactoryBase` (#1583)
  - `ProcessorFactoryBase` (#1596)
  - `ExporterFactoryBase` (#1630)
- Remove logs factories and merge with normal factories (#1569)
- Remove `reconnection_delay` from OpenCensus exporter (#1516)
- Remove `ConsumerOld` interfaces (#1631)

## 🚀 New components 🚀
- `prometheusremotewrite` exporter: Send metrics data in Prometheus TimeSeries format to Cortex or any Prometheus (#1544)
- `kafka` receiver: Receive traces from Kafka (#1410)

## 💡 Enhancements 💡
- `kafka` exporter: Enable queueing, retry, timeout (#1455)
- Add `Headers` field in HTTPClientSettings (#1552)
- Change OpenCensus receiver (#1556) and exporter (#1571) to the new interfaces
- Add semantic attribute for `telemetry.auto.version` (#1578)
- Add uptime and RSS memory self-observability metrics (#1549)
- Support conversion for OpenCensus `SameProcessAsParentSpan` (#1629)
- Access application version in components (#1559)
- Make Kafka payload encoding configurable (#1584)

## 🧰 Bug fixes 🧰
- Stop further processing if `filterprocessor` filters all data (#1500)
- `processscraper`: Use same scrape time for all data points coming from same process (#1539)
- Ensure that time conversion for 0 returns nil timestamps or Time where IsZero returns true (#1550)
- Fix multiple exporters panic (#1563)
- Allow `attribute` processor for external use (#1574)
- Do not duplicate filesystem metrics for devices with many mount points (#1617)

## v0.8.0 Beta

## 🚀 New components 🚀

- `groupbytrace` processor that waits for a trace to be completed (#1362)

## 💡 Enhancements 💡

- Migrate `zipkin` receiver/exporter to the new interfaces (#1484)
- Migrate `prometheus` receiver/exporter to the new interfaces (#1477, #1515)
- Add new FactoryUnmarshaler support to all components, deprecate old way (#1468)
- Update `fileexporter` to write data in OTLP (#1488)
- Add extension factory helper (#1485)
- Host scrapers: Use same scrape time for all data points coming from same source (#1473)
- Make logs SeverityNumber publicly available (#1496)
- Add recently included conventions for k8s and container resources (#1519)
- Add new config StartTimeMetricRegex to `prometheus` receiver (#1511)
- Convert Zipkin receiver and exporter to use OTLP (#1446)

## 🧰 Bug fixes 🧰

- Infer OpenCensus resource type based on OpenTelemetry's semantic conventions (#1462)
- Fix log adapter in `prometheus` receiver (#1493)
- Avoid frequent errors for process telemetry on Windows (#1487)

## v0.7.0 Beta

## 🚀 New components 🚀

- Receivers
  - `fluentfoward` runs a TCP server that accepts events via the [Fluent Forward protocol](https://github.com/fluent/fluentd/wiki/Forward-Protocol-Specification-v1) (#1173)
- Exporters
  - `kafka` exports traces to Kafka (#1439)
- Extensions
  - **Experimental** `fluentbit` facilitates running a FluentBit subprocess of the collector (#1381)

## 💡 Enhancements 💡

- Updated `golang/protobuf` from v1.3.5 to v1.4.2 (#1308)
- Updated `opencensus-proto` from v0.2.1 to v0.3.0 (#1308)
- Added round_robin `balancer_name` as an option to gRPC client settings (#1353)
- `hostmetrics` receiver
  - Switch to using perf counters to get disk io metrics on Windows (#1340)
  - Add device filter for file system (#1379) and disk (#1378) scrapers
  - Record process physical & virtual memory stats separately (#1403)
  - Scrape system.disk.time on Windows (#1408)
  - Add disk.pending_operations metric (#1428)
  - Add network interface label to network metrics (#1377)
- Add `exporterhelper` (#1351) and `processorhelper` (#1359) factories
- Update OTLP to latest version (#1384)
- Disable timeout, retry on failure and sending queue for `logging` exporter (#1400)
- Add support for retry and sending queue for `jaeger` exporter (#1401)
- Add batch size bytes metric to `batch` processor (#1270)
- `otlp` receiver: Add Log Support (#1444)
- Allow to configure read/write buffer sizes for http Client (#1447)
- Update DB conventions to latest and add exception conventions (#1452)

## 🧰 Bug fixes 🧰

- Fix `resource` processor for old metrics (#1412)
- `jaeger` receiver: Do not try to stop if failed to start. Collector service will do that (#1434)

## v0.6.0 Beta

## 🛑 Breaking changes 🛑

- Renamed the metrics generated by `hostmetrics` receiver to match the (currently still pending) OpenTelemetry system metric conventions (#1261) (#1269)
- Removed `vmmetrics` receiver (#1282)
- Removed `cpu` scraper `report_per_cpu` config option (#1326)

## 💡 Enhancements 💡

- Added disk merged (#1267) and process count (#1268) metrics to `hostmetrics`
- Log metric data points in `logging` exporter (#1258)
- Changed the `batch` processor to not ignore the errors returned by the exporters (#1259)
- Build and publish MSI (#1153) and DEB/RPM packages (#1278, #1335)
- Added batch size metric to `batch` processor (#1241)
- Added log support for `memorylimiter` processor (#1291) and `logging` exporter (#1298)
- Always add tags for `observability`, other metrics may use them (#1312)
- Added metrics support (#1313) and allow partial retries in `queued_retry` processor (#1297)
- Update `resource` processor: introduce `attributes` config parameter to specify actions on attributes similar to `attributes` processor, old config interface is deprecated (#1315)
- Update memory state labels for non-Linux OSs (#1325)
- Ensure tcp connection value is provided for all states, even when count is 0 (#1329)
- Set `batch` processor channel size to num cpus (#1330)
- Add `send_batch_max_size` config parameter to `batch` processor enforcing hard limit on batch size (#1310)
- Add support for including a per-RPC authentication to gRPC settings (#1250)

## 🧰 Bug fixes 🧰

- Fixed OTLP waitForReady, not set from config (#1254)
- Fixed all translation diffs between OTLP and Jaeger (#1222)
- Disabled `process` scraper for any non Linux/Windows OS (#1328)

## v0.5.0 Beta

## 🛑 Breaking changes 🛑

- **Update OTLP to v0.4.0 (#1142)**: Collector will be incompatible with any other sender or receiver of OTLP protocol
of different versions
- Make "--new-metrics" command line flag the default (#1148)
- Change `endpoint` to `url` in Zipkin exporter config (#1186)
- Change `tls_credentials` to `tls_settings` in Jaegar receiver config (#1233)
- OTLP receiver config change for `protocols` to support mTLS (#1223)
- Remove `export_resource_labels` flag from Zipkin exporter (#1163)

## 🚀 New components 🚀

- Receivers
  - Added process scraper to the `hostmetrics` receiver (#1047)

## 💡 Enhancements 💡

- otlpexporter: send configured headers in request (#1130)
- Enable Collector to be run as a Windows service (#1120)
- Add config for HttpServer (#1196)
- Allow cors in HTTPServerSettings (#1211)
- Add a generic grpc server settings config, cleanup client config (#1183)
- Rely on gRPC to batch and loadbalance between connections instead of custom logic (#1212)
- Allow to tune the read/write buffers for gRPC clients (#1213)
- Allow to tune the read/write buffers for gRPC server (#1218)

## 🧰 Bug fixes 🧰

- Handle overlapping metrics from different jobs in prometheus exporter (#1096)
- Fix handling of SpanKind INTERNAL in OTLP OC translation (#1143)
- Unify zipkin v1 and v2 annotation/tag parsing logic (#1002)
- mTLS: Add support to configure client CA and enforce ClientAuth (#1185)
- Fixed untyped Prometheus receiver bug (#1194)
- Do not embed ProtocolServerSettings in gRPC (#1210)
- Add Context to the missing CreateMetricsReceiver method (#1216)

## v0.4.0 Beta

Released 2020-06-16

## 🛑 Breaking changes 🛑

- `isEnabled` configuration option removed (#909) 
- `thrift_tchannel` protocol moved from `jaeger` receiver to `jaeger_legacy` in contrib (#636) 

## ⚠️ Major changes ⚠️

- Switch from `localhost` to `0.0.0.0` by default for all receivers (#1006)
- Internal API Changes (only impacts contributors)
  - Add context to `Start` and `Stop` methods in the component (#790)
  - Rename `AttributeValue` and `AttributeMap` method names (#781)
(other breaking changes in the internal trace data types)
  - Change entire repo to use the new vanityurl go.opentelemetry.io/collector (#977)

## 🚀 New components 🚀

- Receivers
  - `hostmetrics` receiver with CPU (#862), disk (#921), load (#974), filesystem (#926), memory (#911), network (#930), and virtual memory (#989) support
- Processors
  - `batch` for batching received metrics (#1060) 
  - `filter` for filtering (dropping) received metrics (#1001) 

## 💡 Enhancements 💡

- `otlp` receiver implement HTTP X-Protobuf (#1021)
- Exporters: Support mTLS in gRPC exporters (#927) 
- Extensions: Add `zpages` for service (servicez, pipelinez, extensions) (#894) 

## 🧰 Bug fixes 🧰

- Add missing logging for metrics at `debug` level (#1108) 
- Fix setting internal status code in `jaeger` receivers (#1105) 
- `zipkin` export fails on span without timestamp when used with `queued_retry` (#1068) 
- Fix `zipkin` receiver status code conversion (#996) 
- Remove extra send/receive annotations with using `zipkin` v1 (#960)
- Fix resource attribute mutation bug when exporting in `jaeger` proto (#907) 
- Fix metric/spans count, add tests for nil entries in the slices (#787) 


## 🧩 Components 🧩

### Traces

| Receivers | Processors | Exporters |
|:----------:|:-----------:|:----------:|
| Jaeger | Attributes | File |
| OpenCensus | Batch | Jaeger |
| OTLP | Memory Limiter | Logging |
| Zipkin | Queued Retry | OpenCensus |
| | Resource | OTLP |
| | Sampling | Zipkin |
| | Span ||

### Metrics

| Receivers | Processors | Exporters |
|:----------:|:-----------:|:----------:|
| HostMetrics | Batch | File |
| OpenCensus | Filter | Logging |
| OTLP | Memory Limiter | OpenCensus |
| Prometheus || OTLP |
| VM Metrics || Prometheus |

### Extensions

- Health Check
- Performance Profiler
- zPages


## v0.3.0 Beta

Released 2020-03-30

### Breaking changes

-  Make prometheus receiver config loading strict. #697 
Prometheus receiver will now fail fast if the config contains unused keys in it.

### Changes and fixes

- Enable best effort serve by default of Prometheus Exporter (https://github.com/orijtech/prometheus-go-metrics-exporter/pull/6)
- Fix null pointer exception in the logging exporter #743 
- Remove unnecessary condition to have at least one processor #744 

### Components

| Receivers / Exporters | Processors | Extensions |
|:---------------------:|:-----------:|:-----------:|
| Jaeger | Attributes | Health Check |
| OpenCensus | Batch | Performance Profiler |
| OpenTelemetry | Memory Limiter | zPages |
| Zipkin | Queued Retry | |
| | Resource | |
| | Sampling | |
| | Span | |


## v0.2.8 Alpha

Alpha v0.2.8 of OpenTelemetry Collector

- Implemented OTLP receiver and exporter.
- Added ability to pass config to the service programmatically (useful for custom builds).
- Improved own metrics / observability.
- Refactored component and factory interface definitions (breaking change #683) 


## v0.2.7 Alpha

Alpha v0.2.7 of OpenTelemetry Collector

- Improved error handling on shutdown
- Partial implementation of new metrics (new obsreport package)
- Include resource labels for Zipkin exporter
- New `HASH` action to attribute processor



## v0.2.6 Alpha

Alpha v0.2.6 of OpenTelemetry Collector.
- Update metrics prefix to `otelcol` and expose command line argument to modify the prefix value.
- Extend Span processor to have include/exclude span logic.
- Batch dropped span now emits zero when no spans are dropped.


## v0.2.5 Alpha

Alpha v0.2.5 of OpenTelemetry Collector.

- Regexp-based filtering of spans based on service names.
- Ability to choose strict or regexp matching for include/exclude filters.


## v0.2.4 Alpha

Alpha v0.2.4 of OpenTelemetry Collector.

- Regexp-based filtering of span names.
- Ability to extract attributes from span names and rename span.
- File exporter for debugging.
- Span processor is now enabled by default.


## v0.2.3 Alpha

Alpha v0.2.3 of OpenTelemetry Collector.

Changes:
21a70d6 Add a memory limiter processor (#498)
9778b16 Refactor Jaeger Receiver config (#490)
ec4ad0c Remove workers from OpenCensus receiver implementation (#497)
4e01fa3 Update k8s config to use opentelemetry docker image and configuration (#459)


## v0.2.2 Alpha

Alpha v0.2.2 of OpenTelemetry Collector.

Main changes visible to users since previous release:

- Improved Testbed and added more E2E tests.
- Made component interfaces more uniform (this is a breaking change).

Note: v0.2.1 never existed and is skipped since it was tainted in some dependencies.


## v0.2.0 Alpha

Alpha v0.2 of OpenTelemetry Collector.

Docker image: omnition/opentelemetry-collector:v0.2.0 (we are working on getting this under an OpenTelemetry org)

Main changes visible to users since previous release:

* Rename from `service` to `collector`, the binary is now named `otelcol`

* Configuration reorganized and using strict mode

* Concurrency issues for pipelines transforming data addressed

Commits:

```terminal
0e505d5 Refactor config: pipelines now under service (#376)
402b80c Add Capabilities to Processor and use for Fanout cloning decision (#374)
b27d824 Use strict mode to read config (#375)
d769eb5 Fix concurrency handling when data is fanned out (#367)
dc6b290 Rename all github paths from opentelemtry-service to opentelemetry-collector (#371)
d038801 Rename otelsvc to otelcol (#365)
c264e0e Add Include/Exclude logic for Attributes Processor (#363)
8ce427a Pin a commit for Prometheus dependency in go.mod (#364)
2393774 Bump Jaeger version to 1.14.0 (latest) (#349)
63362d5 Update testbed modules (#360)
c0e2a27 Change dashes to underscores to separate words in config files (#357)
7609eaa Rename OpenTelemetry Service to Collector in docs and comments (#354)
bc5b299 Add common gRPC configuration settings (#340)
b38505c Remove network access popups on macos (#348)
f7727d1 Fixed loop variable pointer bug in jaeger translator (#341)
958beed Ensure that ConsumeMetricsData() is not passed empty metrics in the Prometheus receiver (#345)
0be295f Change log statement in Prometheus receiver from info to debug. (#344)
d205393 Add Owais to codeowners (#339)
8fa6afe Translate OC resource labels to Jaeger process tags (#325)
```


## v0.0.2 Alpha

Alpha release of OpenTelemetry Service.

Docker image: omnition/opentelemetry-service:v0.0.2 (we are working on getting this under an OpenTelemetry org)

Main changes visible to users since previous release:

```terminal
8fa6afe Translate OC resource labels to Jaeger process tags (#325)
047b0f3 Allow environment variables in config (#334)
96c24a3 Add exclude/include spans option to attributes processor (#311)
4db0414 Allow metric processors to be specified in pipelines (#332)
c277569 Add observability instrumentation for Prometheus receiver (#327)
f47aa79 Add common configuration for receiver tls (#288)
a493765 Refactor extensions to new config format (#310)
41a7afa Add Span Processor logic
97a71b3 Use full name for the metrics and spans created for observability (#316)
fed4ed2 Add support to record metrics for metricsexporter (#315)
5edca32 Add include_filter configuration to prometheus receiver (#298)
0068d0a Passthrough CORS allowed origins (#260)
```


## v0.0.1 Alpha

This is the first alpha release of OpenTelemetry Service.

Docker image: omnition/opentelemetry-service:v0.0.1


[v0.3.0]: https://github.com/open-telemetry/opentelemetry-collector/compare/v0.2.10...v0.3.0
[v0.2.10]: https://github.com/open-telemetry/opentelemetry-collector/compare/v0.2.8...v0.2.10
[v0.2.8]: https://github.com/open-telemetry/opentelemetry-collector/compare/v0.2.7...v0.2.8
[v0.2.7]: https://github.com/open-telemetry/opentelemetry-collector/compare/v0.2.6...v0.2.7
[v0.2.6]: https://github.com/open-telemetry/opentelemetry-collector/compare/v0.2.5...v0.2.6
[v0.2.5]: https://github.com/open-telemetry/opentelemetry-collector/compare/v0.2.4...v0.2.5
[v0.2.4]: https://github.com/open-telemetry/opentelemetry-collector/compare/v0.2.3...v0.2.4
[v0.2.3]: https://github.com/open-telemetry/opentelemetry-collector/compare/v0.2.2...v0.2.3
[v0.2.2]: https://github.com/open-telemetry/opentelemetry-collector/compare/v0.2.0...v0.2.2
[v0.2.0]: https://github.com/open-telemetry/opentelemetry-collector/compare/v0.0.2...v0.2.0
[v0.0.2]: https://github.com/open-telemetry/opentelemetry-collector/compare/v0.0.1...v0.0.2
[v0.0.1]: https://github.com/open-telemetry/opentelemetry-collector/tree/v0.0.1<|MERGE_RESOLUTION|>--- conflicted
+++ resolved
@@ -14,13 +14,11 @@
 - Rename component.TraceReceiver to component.TracesReceiver #1975
 - Rename component.TraceProcessor to component.TracesProcessor #1976
 - Rename component.TraceExporter to component.TracesExporter #1975
-<<<<<<< HEAD
 - `kafka` exporter: Rename default topic to `otlp` from `otlp_spans`
 
 ## 💡 Enhancements 💡
 
 - `kafka` exporter: Add support for exporting metrics as otlp Protobuf.
-=======
 - Deprecate NopExporter, add NopConsumer (#1972)
 - Deprecate SinkExporter, add SinkConsumer (#1973)
 - Move `tailsampling` processor to contrib (#2012)
@@ -56,7 +54,6 @@
 - `zipkin` receiver: Allow receiver to parse string tags (#1893)
 - `batch` processor: Fix shutdown race (#1967)
 - Guard for nil data points (#2055)
->>>>>>> 5f60c723
 
 ## v0.13.0 Beta
 
