--- conflicted
+++ resolved
@@ -32,42 +32,27 @@
 )
 
 func TestNewExporter_err_version(t *testing.T) {
-<<<<<<< HEAD
-	c := Config{ProtocolVersion: "0.0.0", TracesEncoding: defaultEncoding, MetricsEncoding: defaultEncoding}
-=======
 	c := Config{ProtocolVersion: "0.0.0", Encoding: defaultEncoding}
->>>>>>> 4bccea54
 	texp, err := newTracesExporter(c, component.ExporterCreateParams{}, tracesMarshallers())
 	assert.Error(t, err)
 	assert.Nil(t, texp)
 }
 
 func TestNewExporter_err_encoding(t *testing.T) {
-<<<<<<< HEAD
-	c := Config{TracesEncoding: "foo", MetricsEncoding: "bar"}
-=======
 	c := Config{Encoding: "foo"}
->>>>>>> 4bccea54
 	texp, err := newTracesExporter(c, component.ExporterCreateParams{}, tracesMarshallers())
 	assert.EqualError(t, err, errUnrecognizedEncoding.Error())
 	assert.Nil(t, texp)
 }
 
 func TestNewMetricsExporter_err_version(t *testing.T) {
-<<<<<<< HEAD
-	c := Config{ProtocolVersion: "0.0.0", TracesEncoding: defaultEncoding, MetricsEncoding: defaultEncoding}
-=======
 	c := Config{ProtocolVersion: "0.0.0", Encoding: defaultEncoding}
->>>>>>> 4bccea54
 	mexp, err := newMetricsExporter(c, component.ExporterCreateParams{}, metricsMarshallers())
 	assert.Error(t, err)
 	assert.Nil(t, mexp)
 }
 
 func TestNewMetricsExporter_err_encoding(t *testing.T) {
-<<<<<<< HEAD
-	c := Config{TracesEncoding: "foo", MetricsEncoding: "bar"}
-=======
 	c := Config{Encoding: "bar"}
 	mexp, err := newMetricsExporter(c, component.ExporterCreateParams{}, metricsMarshallers())
 	assert.EqualError(t, err, errUnrecognizedEncoding.Error())
@@ -76,7 +61,6 @@
 
 func TestNewMetricsExporter_err_traces_encoding(t *testing.T) {
 	c := Config{Encoding: "jaeger_proto"}
->>>>>>> 4bccea54
 	mexp, err := newMetricsExporter(c, component.ExporterCreateParams{}, metricsMarshallers())
 	assert.EqualError(t, err, errUnrecognizedEncoding.Error())
 	assert.Nil(t, mexp)
@@ -164,13 +148,8 @@
 	producer.ExpectSendMessageAndSucceed()
 
 	p := kafkaMetricsProducer{
-<<<<<<< HEAD
-		producer: producer,
-		marshaller: &otlpMetricsJSONMarshaller{},
-=======
 		producer:   producer,
 		marshaller: &otlpMetricsPbMarshaller{},
->>>>>>> 4bccea54
 	}
 	t.Cleanup(func() {
 		require.NoError(t, p.Close(context.Background()))
@@ -187,15 +166,9 @@
 	producer.ExpectSendMessageAndFail(expErr)
 
 	p := kafkaMetricsProducer{
-<<<<<<< HEAD
-		producer: producer,
+		producer:   producer,
 		marshaller: &otlpMetricsPbMarshaller{},
-		logger: zap.NewNop(),
-=======
-		producer:   producer,
-		marshaller: &otlpMetricsPbMarshaller{},
-		logger:     zap.NewNop(),
->>>>>>> 4bccea54
+		logger:     zap.NewNop(),
 	}
 	t.Cleanup(func() {
 		require.NoError(t, p.Close(context.Background()))
@@ -210,11 +183,7 @@
 	expErr := fmt.Errorf("failed to marshall")
 	p := kafkaMetricsProducer{
 		marshaller: &metricsErrorMarshaller{err: expErr},
-<<<<<<< HEAD
-		logger: zap.NewNop(),
-=======
-		logger:     zap.NewNop(),
->>>>>>> 4bccea54
+		logger:     zap.NewNop(),
 	}
 	md := testdata.GenerateMetricsTwoMetrics()
 	dropped, err := p.metricsDataPusher(context.Background(), md)
