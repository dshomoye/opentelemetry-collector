--- conflicted
+++ resolved
@@ -58,10 +58,6 @@
 	assert.NotNil(t, mr)
 }
 
-<<<<<<< HEAD
-
-=======
->>>>>>> 4bccea54
 func TestCreateTracesExporter_err(t *testing.T) {
 	cfg := createDefaultConfig().(*Config)
 	cfg.Brokers = []string{"invalid:9092"}
@@ -97,11 +93,7 @@
 		require.NotNil(t, exporter)
 	})
 	t.Run("default_encoding", func(t *testing.T) {
-<<<<<<< HEAD
-		cfg.TracesEncoding = new(otlpTracesPbMarshaller).Encoding()
-=======
 		cfg.Encoding = new(otlpTracesPbMarshaller).Encoding()
->>>>>>> 4bccea54
 		exporter, err := f.CreateTraceExporter(context.Background(), component.ExporterCreateParams{}, cfg)
 		require.NoError(t, err)
 		assert.NotNil(t, exporter)
