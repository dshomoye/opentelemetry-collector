--- conflicted
+++ resolved
@@ -34,21 +34,13 @@
 	ProtocolVersion string `mapstructure:"protocol_version"`
 	// The name of the kafka topic to export to (default "otlp")
 	Topic string `mapstructure:"topic"`
-<<<<<<< HEAD
-	// Encoding of the messages (default "otlp_proto")
-	TracesEncoding string `mapstructure:"traces_encoding"`
-=======
 
 	// Encoding of messages (default "otlp_proto")
 	Encoding string `mapstructure:"encoding"`
->>>>>>> 4bccea54
 
 	// Metadata is the namespace for metadata management properties used by the
 	// Client, and shared by the Producer/Consumer.
 	Metadata Metadata `mapstructure:"metadata"`
-
-	// MetricsEncoding of metrics messages (default 'otlp_proto')
-	MetricsEncoding string `mapstructure:"metrics_encoding"`
 
 	// Authentication defines used authentication mechanism.
 	Authentication Authentication `mapstructure:"auth"`
