--- conflicted
+++ resolved
@@ -73,11 +73,7 @@
 }
 
 func newMetricsExporter(config Config, params component.ExporterCreateParams, marshallers map[string]MetricsMarshaller) (*kafkaMetricsProducer, error) {
-<<<<<<< HEAD
-	marshaller := marshallers[config.MetricsEncoding]
-=======
 	marshaller := marshallers[config.Encoding]
->>>>>>> 4bccea54
 	if marshaller == nil {
 		return nil, errUnrecognizedEncoding
 	}
@@ -87,8 +83,6 @@
 	}
 
 	return &kafkaMetricsProducer{
-<<<<<<< HEAD
-=======
 		producer:   producer,
 		topic:      config.Topic,
 		marshaller: marshaller,
@@ -108,7 +102,6 @@
 		return nil, err
 	}
 	return &kafkaTracesProducer{
->>>>>>> 4bccea54
 		producer:   producer,
 		topic:      config.Topic,
 		marshaller: marshaller,
@@ -117,27 +110,6 @@
 
 }
 
-<<<<<<< HEAD
-// newTracesExporter creates Kafka exporter.
-func newTracesExporter(config Config, params component.ExporterCreateParams, marshallers map[string]TracesMarshaller) (*kafkaTracesProducer, error) {
-	marshaller := marshallers[config.TracesEncoding]
-	if marshaller == nil {
-		return nil, errUnrecognizedEncoding
-	}
-	producer, err := newSaramaProducer(config)
-	if err != nil {
-		return nil, err
-	}
-	return &kafkaTracesProducer{
-		producer:   producer,
-		topic:      config.Topic,
-		marshaller: marshaller,
-		logger:     params.Logger,
-	}, nil
-}
-
-=======
->>>>>>> 4bccea54
 func (e *kafkaTracesProducer) traceDataPusher(_ context.Context, td pdata.Traces) (int, error) {
 	messages, err := e.marshaller.Marshal(td)
 	if err != nil {
