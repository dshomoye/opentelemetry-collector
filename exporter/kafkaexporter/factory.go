// Copyright The OpenTelemetry Authors
//
// Licensed under the Apache License, Version 2.0 (the "License");
// you may not use this file except in compliance with the License.
// You may obtain a copy of the License at
//
//       http://www.apache.org/licenses/LICENSE-2.0
//
// Unless required by applicable law or agreed to in writing, software
// distributed under the License is distributed on an "AS IS" BASIS,
// WITHOUT WARRANTIES OR CONDITIONS OF ANY KIND, either express or implied.
// See the License for the specific language governing permissions and
// limitations under the License.

package kafkaexporter

import (
	"context"
	"time"

	"go.opentelemetry.io/collector/component"
	"go.opentelemetry.io/collector/config/configmodels"
	"go.opentelemetry.io/collector/exporter/exporterhelper"
)

const (
<<<<<<< HEAD
	typeStr                = "kafka"
	defaultTopic           = "otlp"
	defaultEncoding        = "otlp_proto"
	defaultBroker          = "localhost:9092"
=======
	typeStr         = "kafka"
	defaultTopic    = "otlp"
	defaultEncoding = "otlp_proto"
	defaultBroker   = "localhost:9092"
>>>>>>> 4bccea54
	// default from sarama.NewConfig()
	defaultMetadataRetryMax = 3
	// default from sarama.NewConfig()
	defaultMetadataRetryBackoff = time.Millisecond * 250
	// default from sarama.NewConfig()
	defaultMetadataFull = true
)

// FactoryOption applies changes to kafkaExporterFactory.
type FactoryOption func(factory *kafkaExporterFactory)

// WithAddMarshallers adds tracesMarshallers.
func WithAddMarshallers(encodingMarshaller map[string]TracesMarshaller) FactoryOption {
	return func(factory *kafkaExporterFactory) {
		for encoding, marshaller := range encodingMarshaller {
			factory.tracesMarshallers[encoding] = marshaller
		}
	}
}

// NewFactory creates Kafka exporter factory.
func NewFactory(options ...FactoryOption) component.ExporterFactory {
	f := &kafkaExporterFactory{
		tracesMarshallers:  tracesMarshallers(),
		metricsMarshallers: metricsMarshallers(),
	}
	for _, o := range options {
		o(f)
	}
	return exporterhelper.NewFactory(
		typeStr,
		createDefaultConfig,
		exporterhelper.WithTraces(f.createTraceExporter),
		exporterhelper.WithMetrics(f.createMetricsExporter))
}

func createDefaultConfig() configmodels.Exporter {
	return &Config{
		ExporterSettings: configmodels.ExporterSettings{
			TypeVal: typeStr,
			NameVal: typeStr,
		},
		TimeoutSettings: exporterhelper.CreateDefaultTimeoutSettings(),
		RetrySettings:   exporterhelper.CreateDefaultRetrySettings(),
		QueueSettings:   exporterhelper.CreateDefaultQueueSettings(),
		Brokers:         []string{defaultBroker},
		Topic:           defaultTopic,
		TracesEncoding:		defaultEncoding,
		MetricsEncoding:	defaultEncoding,
		Metadata: Metadata{
			Full: defaultMetadataFull,
			Retry: MetadataRetry{
				Max:     defaultMetadataRetryMax,
				Backoff: defaultMetadataRetryBackoff,
			},
		},
	}
}

type kafkaExporterFactory struct {
	tracesMarshallers  map[string]TracesMarshaller
	metricsMarshallers map[string]MetricsMarshaller
}

func (f *kafkaExporterFactory) createTraceExporter(
	_ context.Context,
	params component.ExporterCreateParams,
	cfg configmodels.Exporter,
) (component.TraceExporter, error) {
	oCfg := cfg.(*Config)
	exp, err := newTracesExporter(*oCfg, params, f.tracesMarshallers)
	if err != nil {
		return nil, err
	}
	return exporterhelper.NewTraceExporter(
		cfg,
		exp.traceDataPusher,
		// Disable exporterhelper Timeout, because we cannot pass a Context to the Producer,
		// and will rely on the sarama Producer Timeout logic.
		exporterhelper.WithTimeout(exporterhelper.TimeoutSettings{Timeout: 0}),
		exporterhelper.WithRetry(oCfg.RetrySettings),
		exporterhelper.WithQueue(oCfg.QueueSettings),
		exporterhelper.WithShutdown(exp.Close))
}

func (f *kafkaExporterFactory) createMetricsExporter(
	_ context.Context,
	params component.ExporterCreateParams,
	cfg configmodels.Exporter,
) (component.MetricsExporter, error) {
	oCfg := cfg.(*Config)
	exp, err := newMetricsExporter(*oCfg, params, f.metricsMarshallers)
	if err != nil {
		return nil, err
	}
	return exporterhelper.NewMetricsExporter(
		cfg,
		exp.metricsDataPusher,
		exporterhelper.WithTimeout(exporterhelper.TimeoutSettings{Timeout: 0}),
		exporterhelper.WithRetry(oCfg.RetrySettings),
		exporterhelper.WithQueue(oCfg.QueueSettings),
		exporterhelper.WithShutdown(exp.Close))
}<|MERGE_RESOLUTION|>--- conflicted
+++ resolved
@@ -24,17 +24,10 @@
 )
 
 const (
-<<<<<<< HEAD
-	typeStr                = "kafka"
-	defaultTopic           = "otlp"
-	defaultEncoding        = "otlp_proto"
-	defaultBroker          = "localhost:9092"
-=======
 	typeStr         = "kafka"
 	defaultTopic    = "otlp"
 	defaultEncoding = "otlp_proto"
 	defaultBroker   = "localhost:9092"
->>>>>>> 4bccea54
 	// default from sarama.NewConfig()
 	defaultMetadataRetryMax = 3
 	// default from sarama.NewConfig()
